--- conflicted
+++ resolved
@@ -129,7 +129,6 @@
 			feature_to_feature_group_dict[feat] = 'mutation'
 	return feature_group_to_features_dict, feature_to_feature_group_dict
 
-<<<<<<< HEAD
 
 def get_color(feature_name: str, feature_group_dict: Mapping[str, List[str]]) -> str:
     """
@@ -228,144 +227,6 @@
     return f'{filepath}/{filename}.svg'
 
 
-=======
-def get_color(feature_name: str, feature_group_dict: Mapping[str, List[str]]) -> str:
-	"""
-	Determines the color for a given feature based on its group.
-
-	Args:
-		feature_name: Name of the feature.
-		feature_group_dict: Dictionary mapping feature groups to feature names.
-
-	Returns:
-		A string representing the color associated with the feature's group.
-	"""
-	color_mapping = {'mutation': 'red', 'cna': 'green', 'signature': 'blue', 'clinical': 'grey'}
-	for group, features in feature_group_dict.items():
-		if feature_name in features:
-			return color_mapping[group]
-	return 'black'  # Default color if not found
-
-def get_individual_pred_interpretation(shap_pred_sample_df: pd.DataFrame,
-									   feature_sample_df: pd.DataFrame,
-									   feature_group_to_features_dict: dict,
-									   feature_to_feature_group_dict: dict,
-									   sample_info: str = None,
-									   filename: str = None,
-									   filepath: str = '../others_prediction_explanation',
-									   top_feature_num: int = 10,
-									   save_plot: bool = False):
-	"""
-	Dynamic version of the function for individual prediction interpretation for a given tumor sample.
-
-	Args:
-		shap_pred_sample_df: DataFrame containing SHAP values for a given tumor sample.
-		feature_sample_df: DataFrame containing feature values for a given tumor sample.
-		feature_group_to_features_dict: Dictionary mapping feature groups to feature names.
-		sample_info: Sample information to be displayed.
-		filename: Filename to save the figure.
-		top_feature_num: Number of top features to display.
-		# top_n_predictions_dict: Dictionary containing top N predictions.
-		save_plot: Whether to save the plot.
-	"""
-	# Initialize plot
-	plt.rcParams.update({'font.size': 15, "font.family": "Arial"})
-	fig, ax = plt.subplots()
-
-	# remove top and right lines for bar graph
-	ax.spines['right'].set_visible(False)
-	ax.spines['top'].set_visible(False)
-
-	# Sorting and selecting top features based on SHAP values
-	all_features = sum(feature_group_to_features_dict.values(), [])
-	sorted_features = sorted(all_features, key=lambda x: abs(shap_pred_sample_df.loc[x]), reverse=True)
-	top_features = sorted(sorted_features[:top_feature_num], key=lambda x: shap_pred_sample_df.loc[x], reverse=False)
-
-	# Preparing data for the bar chart
-	top_feats_df = pd.DataFrame({
-		'feat_name': top_features,
-		'SHAP_val': shap_pred_sample_df.loc[top_features],
-		'feat_val': feature_sample_df.loc[top_features],
-		'color': [get_color(feat, feature_group_to_features_dict) for feat in top_features]
-	})
-
-	# Creating the bar chart
-	ax.barh(top_feats_df['feat_name'], top_feats_df['SHAP_val'], color=top_feats_df['color'])
-	ax.set_xlabel('SHAP Values')
-	ax.set_title(sample_info)
-	ax.set_yticks([])
-	with open('data/combined_cohort_age_stats.pkl', "rb") as fp:
-		combined_cohort_age_stats = pickle.load(fp)
-
-	# Dynamic positioning of feature names and values
-	left_margin = ax.get_xlim()[0] * 1.1  # Calculate the left margin dynamically
-	for i, (name, value) in enumerate(zip(top_feats_df['feat_name'], top_feats_df['feat_val'])):
-		value_text = f'{int(value)}' if feature_to_feature_group_dict[name] == 'mutation' else f'{value:.2f}'
-		# Feature name and value
-		if name == 'Sex':
-			value_text = 'Male' if value == 1.0 else 'Female'
-		if name == 'Age':
-			value_text = int(value * combined_cohort_age_stats['Std_mean'] + combined_cohort_age_stats['Age_mean'])
-		if name[-3:] == 'CNA':
-			value_text = f'{int(value)}'
-
-		ax.text(left_margin, i, f'{name}: {value_text}', ha='right', va='center', fontsize=10)
-
-	ax.text(left_margin, top_feature_num, f'feature: value', ha='right', va='center', fontsize=10)
-
-	# Adding legend
-	legend_elements = [Patch(facecolor=color, label=label) for label, color in zip(['Somatic Mut.', 'CNA events', 'Mutation Sig.', 'Age/Sex'], ['red', 'green', 'blue', 'grey'])]
-	ax.legend(handles=legend_elements, title='Feature Groups')
-
-	plt.tight_layout()
-	if save_plot:
-		plt.savefig(f'{filepath}/{filename}.pdf')
-	else:
-		plt.show()
-	plt.close()
-	return f'{filepath}/{filename}.pdf'
-
-def get_top_n_pred_and_shap(
-		preds_df: pd.DataFrame,
-		shaps: np.asarray,		
-		features: List[str],		
-		cancer_types: List[str],
-		n: int=3) -> Mapping[str, Mapping[str, Any]]:
-	"""
-	Get top n predictions for each sample in the given DataFrame.
-	Args:
-		preds_df: DataFrame containing predictions.
-		shaps: Array of SHAP values.
-		features: List of features.
-		n: Number of top predictions to return.
-		cancer_types: List of cancer types.
-	Returns:
-		Dictionary containing top n predictions and SHAP values for each sample.
-	"""
-	# Filter only relevant columns (cancer types)
-	df_chosen = preds_df[cancer_types]
-	# Initialize the dictionary for SHAP values
-	sample_id_to_top_n_pred_and_shaps_df = {}
-	for sample_id, row in df_chosen.iterrows():
-		# Getting the top n predictions sorted by their probabilities
-		sorted_top_3 = row.nlargest(n).sort_values(ascending=False)
-		# Get row index for sample_id
-		row_idx = preds_df.index.get_loc(sample_id)
-		# Store the top n predictions and their probabilities
-		shap_dfs = []
-		for pred_cancer in sorted_top_3.index:
-			pred_cancer_idx = cancer_types.index(pred_cancer)
-			shap_pred_cancer_df = pd.DataFrame(shaps[pred_cancer_idx][row_idx],
-										   index=features,
-										   columns=[pred_cancer]).T
-			shap_dfs.append(shap_pred_cancer_df)
-		shap_total_df = pd.concat(shap_dfs)
-		sample_id_to_top_n_pred_and_shaps_df[sample_id] = {
-			'top_n_predictions': sorted_top_3.to_dict(),
-			'shap_values_df': shap_total_df
-		}
-	return sample_id_to_top_n_pred_and_shaps_df
->>>>>>> 9c9661cb
 
 def get_onconpc_prediction_explanations(query_ids: List[str], 
 										preds_df: pd.DataFrame, 
@@ -405,9 +266,7 @@
 
 		# Information and plot generation
 		sample_info = f'SAMPLE_ID: {query_id}\nPrediction: {pred_cancer}\nPrediction probability: {pred_prob:.3f}'
-<<<<<<< HEAD
 		feature_group_to_features_dict, feature_to_feature_group_dict = partition_feature_names_by_group(df_features_genie.columns)
-		top_n_predictions = None if not top_three_preds else top_n_predictions_dict[query_id]
 		full_filename = get_individual_pred_interpretation(shap_pred_sample_df,
 													 feature_sample_df,
 													 feature_group_to_features_dict,
@@ -417,16 +276,6 @@
 													 filepath=filepath,
 													 top_feature_num=10,
 													 save_plot=save_plot)
-=======
-		(feature_group_to_features_dict,
-   feature_to_feature_group_dict) = partition_feature_names_by_group(df_features_genie.columns)
-
-		# Plot the explanation
-		full_filename = get_individual_pred_interpretation(
-			shap_pred_sample_df, feature_sample_df, feature_group_to_features_dict,
-			feature_to_feature_group_dict, sample_info=sample_info, filename=str(query_id),
-			filepath=filepath, save_plot=save_plot)
->>>>>>> 9c9661cb
 		# Store the results
 		results_dict[query_id] = {
 			'pred_prob': pred_prob,
